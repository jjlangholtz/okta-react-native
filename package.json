--- conflicted
+++ resolved
@@ -2,11 +2,7 @@
   "private": true,
   "name": "@okta/okta-react-native",
   "title": "React Native Okta Sdk Bridge",
-<<<<<<< HEAD
   "version": "2.1.1",
-=======
-  "version": "2.2.0",
->>>>>>> 38dd23a3
   "types": "types/index.d.ts",
   "description": "Okta OIDC for React Native",
   "main": "dist/index.js",
